--- conflicted
+++ resolved
@@ -196,14 +196,11 @@
             | ScalarFuncSig::Tan
             | ScalarFuncSig::JsonTypeSig
             | ScalarFuncSig::JsonUnquoteSig
-<<<<<<< HEAD
             | ScalarFuncSig::Log10
             | ScalarFuncSig::Log2
-=======
             | ScalarFuncSig::ASCII
             | ScalarFuncSig::Upper
             | ScalarFuncSig::Lower
->>>>>>> 4e93a8ef
             | ScalarFuncSig::Length
             | ScalarFuncSig::Bin
             | ScalarFuncSig::BitLength
@@ -810,14 +807,11 @@
         CoalesceReal => coalesce_real,
         CaseWhenReal => case_when_real,
 
-<<<<<<< HEAD
         Log2 => log2,
         Log10 => log10,
-=======
         Sqrt => sqrt,
         Tan => tan,
         Pow => pow,
->>>>>>> 4e93a8ef
     }
     DEC_CALLS {
         CastIntAsDecimal => cast_int_as_decimal,
